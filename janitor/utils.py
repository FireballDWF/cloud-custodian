from datetime import datetime

import json
import threading
import time


<<<<<<< HEAD
def loads(body):
    return json.loads(body)


def dumps(data):
    return json.dumps(data, cls=DateTimeEncoder)
=======
def dumps(data, fh=None, indent=0):
    if fh:
        return json.dump(data, fh, cls=DateTimeEncoder, indent=indent)
    else:
        return json.dumps(data, cls=DateTimeEncoder, indent=indent)
>>>>>>> 940c21a6


class DateTimeEncoder(json.JSONEncoder):

    def default(self, obj):
        if isinstance(obj, datetime):
            return obj.isoformat()
        return json.JSONEncoder.default(self, obj)

    
def chunks(iterable, size=50):
    """Break an iterable into lists of size"""
    batch = []
    for n in iterable:
        batch.append(n)
        if len(batch) % size == 0:
            yield batch
            batch = []
    if batch:
        yield batch

        
CONN_CACHE = threading.local()


def local_session(factory):
    s = getattr(CONN_CACHE, 'session', None)
    t = getattr(CONN_CACHE, 'time', 0)
    n = time.time()
    if s is not None and t + 3600 > n:
        return s
    s = factory()
    CONN_CACHE.session = s
    CONN_CACHE.time = n
    return s


def annotation(i, k):
    return i.get(k, ())


def set_annotation(i, k, v):
    """ 
    >>> x = {}
    >>> set_annotation(x, 'marker', 'a')
    >>> annotation(x, 'marker')
    ['a']
    """
    if not isinstance(i, dict):
        raise ValueError("Can only annotate dictionaries")

    if not isinstance(v, list):
        v = [v]
        
    if k in i:
        ev = i.get(k)
        if isinstance(ev, list):
            ev.extend(v)
    else:
        i[k] = v

    <|MERGE_RESOLUTION|>--- conflicted
+++ resolved
@@ -5,20 +5,15 @@
 import time
 
 
-<<<<<<< HEAD
 def loads(body):
     return json.loads(body)
 
 
-def dumps(data):
-    return json.dumps(data, cls=DateTimeEncoder)
-=======
 def dumps(data, fh=None, indent=0):
     if fh:
         return json.dump(data, fh, cls=DateTimeEncoder, indent=indent)
     else:
         return json.dumps(data, cls=DateTimeEncoder, indent=indent)
->>>>>>> 940c21a6
 
 
 class DateTimeEncoder(json.JSONEncoder):
