# Copyright 2018 Capital One Services, LLC
#
# Licensed under the Apache License, Version 2.0 (the "License");
# you may not use this file except in compliance with the License.
# You may obtain a copy of the License at
#
# http://www.apache.org/licenses/LICENSE-2.0
#
# Unless required by applicable law or agreed to in writing, software
# distributed under the License is distributed on an "AS IS" BASIS,
# WITHOUT WARRANTIES OR CONDITIONS OF ANY KIND, either express or implied.
# See the License for the specific language governing permissions and
# limitations under the License.

from .common import BaseTest

import time

LambdaFindingId = "us-east-2/644160558196/81cc9d38b8f8ebfd260ecc81585b4bc9/9f5932aa97900b5164502f41ae393d23" # NOQA


class SecurityHubTest(BaseTest):

    def test_s3_bucket_arn(self):
        policy = self.load_policy({
            'name': 's3',
            'resource': 's3',
            'actions': [
                {'type': 'post-finding',
                 'types': [
                     "Software and Configuration Checks/AWS Security Best Practices/Network Reachability"  # NOQA
                     ]}]})
        post_finding = policy.resource_manager.actions[0]
        resource = post_finding.format_resource(
            {'Name': 'xyz', 'CreationDate': 'xtf'})
        self.assertEqual(resource['Id'], "arn:aws:s3:::xyz")

    def test_bucket(self):
        factory = self.replay_flight_data("test_security_hub_bucket")
        policy = self.load_policy(
            {
                "name": "s3-finding",
                "resource": "s3",
                "filters": [],
                "actions": [
                    {
                        "type": "post-finding",
                        "types": [
                            "Software and Configuration Checks/AWS Security Best Practices/Network Reachability"  # NOQA
                        ],
                    }
                ],
            },
            config={"account_id": "644160558196"},
            session_factory=factory,
        )

        def resources():
            return [
                {
                    "Name": "c7n-test-public-bucket",
                    "CreationDate": "2018-11-26T23:04:52.000Z",
                }
            ]

        self.patch(policy.resource_manager, "resources", resources)
        resources = policy.run()
        self.assertEqual(len(resources), 1)

        client = factory().client("securityhub")
        findings = client.get_findings(
            Filters={
                "ResourceAwsS3BucketOwnerId": [
                    {"Value": "Unknown", "Comparison": "EQUALS"}
                ],
                "ResourceId": [
                    {
                        "Value": "arn:aws:::c7n-test-public-bucket",
                        "Comparison": "EQUALS",
                    }
                ],
            }
        ).get("Findings")
        self.assertEqual(len(findings), 1)
        self.assertEqual(
            findings[0]["Resources"][0],
            {
                "Details": {"AwsS3Bucket": {"OwnerId": "Unknown"}},
                "Id": "arn:aws:::c7n-test-public-bucket",
                "Region": "us-east-1",
                "Type": "AwsS3Bucket",
            },
        )

    def test_lambda(self):
        # test lambda function via post finding gets tagged with finding id
        factory = self.replay_flight_data('test_security_hub_lambda')
        client = factory().client('lambda')
        func = client.get_function(FunctionName='check')['Configuration']

        def resources():
            return [func]

        policy = self.load_policy({
            'name': 'sec-hub-lambda',
            'resource': 'lambda',
            'actions': [
                {
                    "type": "post-finding",
                    "severity": 10,
                    "severity_normalized": 10,
                    "types": [
                        "Software and Configuration Checks/AWS Security Best Practices"
                    ],
                }]},
            config={"account_id": "644160558196", 'region': 'us-east-2'},
            session_factory=factory)
        self.patch(policy.resource_manager, "resources", resources)
        resources = policy.run()
        self.assertEqual(len(resources), 1)

        func_post_exec = client.get_function(FunctionName='check')
        self.assertEqual(
            func_post_exec['Tags']['c7n:FindingId:sec-hub-lambda'].split(":", 1)[0],
            LambdaFindingId)

    def test_lambda_update(self):
        # test lambda function via post finding, uses tag to update finding.
        factory = self.replay_flight_data('test_security_hub_lambda_update')

        client = factory().client("securityhub", region_name='us-east-2')
        finding_v1 = client.get_findings(
            Filters={
                "Id": [{
                    "Value": LambdaFindingId,
                    "Comparison": "EQUALS",
                }]}).get("Findings")[0]

        lambda_client = factory().client('lambda')
        func = lambda_client.get_function(FunctionName='check')['Configuration']

        def resources():
            return [func]

        policy = self.load_policy({
            'name': 'sec-hub-lambda',
            'resource': 'lambda',
            'actions': [{
                "type": "post-finding",
                "severity": 10,
                "severity_normalized": 10,
                "types": [
                    "Software and Configuration Checks/AWS Security Best Practices"
                ],
            }]},
            config={"account_id": "644160558196", 'region': 'us-east-2'},
            session_factory=factory)
        self.patch(policy.resource_manager, "resources", resources)
        resources = policy.run()
        self.assertEqual(len(resources), 1)

        if self.recording:
            time.sleep(16)

        finding_v2 = client.get_findings(
            Filters={
                "Id": [{
                    "Value": LambdaFindingId,
                    "Comparison": "EQUALS",
                }]}).get("Findings")[0]

        self.assertNotEqual(finding_v1['UpdatedAt'], finding_v2['UpdatedAt'])

    def test_instance(self):
        factory = self.replay_flight_data("test_security_hub_instance")
        policy = self.load_policy(
            {
                "name": "ec2-finding",
                "resource": "ec2",
                "filters": [],
                "actions": [
                    {
                        "type": "post-finding",
                        "severity": 10,
                        "severity_normalized": 10,
                        "types": [
                            "Software and Configuration Checks/AWS Security Best Practices"
                        ],
                    }
                ],
            },
            config={"account_id": "644160558196"},
            session_factory=factory,
        )

        resources = policy.run()
        self.assertEqual(len(resources), 1)

        client = factory().client("securityhub")
        findings = client.get_findings(
            Filters={
                "ResourceId": [
                    {
                        "Value": "arn:aws:us-east-1:644160558196:instance/i-0fdc9cff318add68f",
                        "Comparison": "EQUALS",
                    }
                ]
            }
        ).get("Findings")
        self.assertEqual(len(findings), 1)
        self.assertEqual(
            findings[0]["Resources"][0],
            {
                "Details": {
                    "AwsEc2Instance": {
                        "IamInstanceProfileArn": "arn:aws:iam::644160558196:instance-profile/ecsInstanceRole",  # NOQA
                        "ImageId": "ami-0ac019f4fcb7cb7e6",
                        "IpV4Addresses": ["10.205.2.134"],
                        "LaunchedAt": "2018-11-28T22:53:09+00:00",
                        "SubnetId": "subnet-07c118e47bb84cee7",
                        "Type": "t2.micro",
                        "VpcId": "vpc-03005fb9b8740263d",
                    }
                },
                "Id": "arn:aws:us-east-1:644160558196:instance/i-0fdc9cff318add68f",
                "Region": "us-east-1",
                "Tags": {"CreatorName": "kapil", "Name": "bar-run"},
                "Type": "AwsEc2Instance",
            },
        )

<<<<<<< HEAD
    def test_instance_findings_filter(self):
        factory = self.replay_flight_data("test_security_hub_instance_findings_filter")
        policy = self.load_policy(
            {
                "name": "ec2-findings-filter",
                "resource": "ec2",
                "filters": [
                    {
                        "type": "finding",
                        "types": ["Software and Configuration Checks/AWS Security Best Practices"]
                    }
                ],
            },
            config={"account_id": "101010101111"},
            session_factory=factory,
        )

        resources = policy.run()
        self.assertEqual(len(resources), 1)
=======
    def test_finding_ec2_arn(self):
        # reuse another tests recorded data to get an ec2 instance
        # not a best practice, avoid if practical.
        factory = self.replay_flight_data("test_security_hub_instance")
        client = factory().client('ec2')
        instances = client.describe_instances().get('Reservations')[0]['Instances']
        policy = self.load_policy({
            'name': 'ec2',
            'resource': 'ec2',
            'actions': [{
                'type': 'post-finding', 'severity': 10,
                'types': ["Software and Configuration Checks/AWS Security Best Practices"]}]},
            config={'region': 'us-east-1', 'account_id': '644160558196'})
        post_finding = policy.resource_manager.actions.pop()
        resource = post_finding.format_resource(instances[0])
        self.assertEqual(
            resource['Id'], 'arn:aws:ec2:us-east-1:644160558196:instance/i-0fdc9cff318add68f')
>>>>>>> ec885e6e

    def test_iam_user(self):
        factory = self.replay_flight_data("test_security_hub_iam_user")

        policy = self.load_policy(
            {
                "name": "iam-user-finding",
                "resource": "iam-user",
                "filters": [],
                "actions": [
                    {
                        "type": "post-finding",
                        "severity": 10,
                        "severity_normalized": 10,
                        "types": [
                            "Software and Configuration Checks/AWS Security Best Practices"
                        ],
                    }
                ],
            },
            config={"account_id": "101010101111"},
            session_factory=factory,
        )

        resources = policy.run()
        self.assertEqual(len(resources), 1)

        client = factory().client("securityhub")
        findings = client.get_findings(
            Filters={
                "ResourceId": [
                    {
                        "Value": "arn:aws:iam::101010101111:user/developer",
                        "Comparison": "EQUALS",
                    }
                ]
            }
        ).get("Findings")
        self.assertEqual(len(findings), 1)
        self.assertEqual(
            findings[0]["Resources"][0],
            {
                "Region": "us-east-1",
                "Type": "Other",
                "Id": "arn:aws:iam::101010101111:user/developer",
                "Details": {
                    "Other": {
                        "CreateDate": "2016-09-10T15:45:42+00:00",
                        "UserId": "AIDAJYFPV7WUG3EV7MIIO"
                    }
                }
            }
        )

    def test_iam_role(self):
        factory = self.replay_flight_data("test_security_hub_iam_role")

        policy = self.load_policy(
            {
                "name": "iam-role-finding",
                "resource": "iam-role",
                "filters": [{"type": "value", "key": "RoleName", "value": "app1"}],
                "actions": [
                    {
                        "type": "post-finding",
                        "severity": 10,
                        "severity_normalized": 10,
                        "types": [
                            "Software and Configuration Checks/AWS Security Best Practices"
                        ],
                    }
                ],
            },
            config={"account_id": "101010101111"},
            session_factory=factory,
        )

        resources = policy.run()
        self.assertEqual(len(resources), 1)

        client = factory().client("securityhub")
        findings = client.get_findings(
            Filters={
                "ResourceId": [
                    {
                        "Value": "arn:aws:iam::1010101011111:role/app1",
                        "Comparison": "EQUALS",
                    }
                ]
            }
        ).get("Findings")
        self.assertEqual(len(findings), 1)
        self.assertEqual(
            findings[0]["Resources"][0],
            {
                "Region": "us-east-1",
                "Type": "Other",
                "Id": "arn:aws:iam::101010101111:role/app1",
                "Details": {
                    "Other": {
                        "RoleName": "app1",
                        "CreateDate": "2017-11-18T22:29:22+00:00",
                        "c7n:MatchedFilters": "[\"tag:CostCenter\", \"tag:Project\"]",
                        "RoleId": "AROAIV5QVPWUHSYPBTURM"
                    }
                }
            }
        )

    def test_iam_profile(self):
        factory = self.replay_flight_data("test_security_hub_iam_profile")

        policy = self.load_policy(
            {
                "name": "iam-profile-finding",
                "resource": "iam-profile",
                "filters": [{
                    "type": "value",
                    "key": "InstanceProfileName",
                    "value": "CloudCustodian"
                }],
                "actions": [
                    {
                        "type": "post-finding",
                        "severity": 10,
                        "severity_normalized": 10,
                        "types": [
                            "Software and Configuration Checks/AWS Security Best Practices"
                        ],
                    }
                ],
            },
            config={"account_id": "101010101111"},
            session_factory=factory,
        )

        resources = policy.run()
        self.assertEqual(len(resources), 1)

        client = factory().client("securityhub")
        findings = client.get_findings(
            Filters={
                "ResourceId": [
                    {
                        "Value": "arn:aws:iam::101010101111:instance-profile/CloudCustodian",
                        "Comparison": "EQUALS",
                    }
                ]
            }
        ).get("Findings")
        self.assertEqual(len(findings), 1)
        self.assertEqual(
            findings[0]["Resources"][0],
            {
                "Region": "us-east-1",
                "Type": "Other",
                "Id": "arn:aws:iam::101010101111:instance-profile/CloudCustodian",
                "Details": {
                    "Other": {
                        "InstanceProfileId": "AIPAJO63EBUVI2SO6IJFI",
                        "CreateDate": "2018-08-19T22:32:30+00:00",
                        "InstanceProfileName": "CloudCustodian",
                        "c7n:MatchedFilters": "[\"InstanceProfileName\"]"
                    }
                }
            }
        )

    def test_account(self):
        factory = self.replay_flight_data("test_security_hub_account")

        policy = self.load_policy(
            {
                "name": "account-finding",
                "resource": "account",
                "filters": [],
                "actions": [
                    {
                        "type": "post-finding",
                        "severity": 10,
                        "severity_normalized": 10,
                        "types": [
                            "Software and Configuration Checks/AWS Security Best Practices"
                        ],
                    }
                ],
            },
            config={"account_id": "101010101111"},
            session_factory=factory,
        )

        resources = policy.run()
        self.assertEqual(len(resources), 1)

        client = factory().client("securityhub")
        findings = client.get_findings(
            Filters={
                "ResourceId": [
                    {
                        "Value": "arn:aws:::101010101111:",
                        "Comparison": "EQUALS"
                    }
                ]
            }
        ).get("Findings")
        self.assertEqual(len(findings), 1)
        self.assertEqual(
            findings[0]["Resources"][0],
            {
                "Region": "us-east-1",
                "Type": "Other",
                "Id": "arn:aws:::101010101111:",
                "Details": {
                    "Other": {
                        "account_name": "filiatra-primary"
                    }
                }
            }
        )

    def test_rds(self):
        factory = self.replay_flight_data("test_security_hub_rds")

        policy = self.load_policy(
            {
                "name": "rds-finding",
                "resource": "rds",
                "filters": [
                ],
                "actions": [
                    {
                        "type": "post-finding",
                        "severity": 10,
                        "severity_normalized": 10,
                        "types": [
                            "Software and Configuration Checks/AWS Security Best Practices"
                        ],
                    }
                ],
            },
            config={"account_id": "101010101111"},
            session_factory=factory,
        )

        resources = policy.run()
        self.assertEqual(len(resources), 1)

        client = factory().client("securityhub")
        findings = client.get_findings(
            Filters={
                "ResourceId": [
                    {
                        "Value": "arn:aws:rds:us-east-1:101010101111:db:testme",
                        "Comparison": "EQUALS",
                    }
                ]
            }
        ).get("Findings")
        self.assertEqual(len(findings), 1)
        self.assertEqual(
            findings[0]["Resources"][0],
            {
                "Details": {
                    "Other": {
                        "Engine": "mariadb",
                        "VpcId": "vpc-d6fe6cb1",
                        "PubliclyAccessible": "False",
                        "DBName": "testme",
                        "AvailabilityZone": "us-east-1a",
                        "InstanceCreateTime": "2018-11-05T03:25:12.384000+00:00",
                        "StorageEncrypted": "False",
                        "AllocatedStorage": "20",
                        "EngineVersion": "10.3.8",
                        "DBInstanceClass": "db.t2.micro",
                        "DBSubnetGroupName": "default"
                    }
                },
                "Region": "us-east-1",
                "Type": "Other",
                "Id": "arn:aws:rds:us-east-1:101010101111:db:testme",
                "Tags": {
                    "workload-type": "other"
                }
            }
        )<|MERGE_RESOLUTION|>--- conflicted
+++ resolved
@@ -229,7 +229,6 @@
             },
         )
 
-<<<<<<< HEAD
     def test_instance_findings_filter(self):
         factory = self.replay_flight_data("test_security_hub_instance_findings_filter")
         policy = self.load_policy(
@@ -249,7 +248,7 @@
 
         resources = policy.run()
         self.assertEqual(len(resources), 1)
-=======
+
     def test_finding_ec2_arn(self):
         # reuse another tests recorded data to get an ec2 instance
         # not a best practice, avoid if practical.
@@ -267,7 +266,6 @@
         resource = post_finding.format_resource(instances[0])
         self.assertEqual(
             resource['Id'], 'arn:aws:ec2:us-east-1:644160558196:instance/i-0fdc9cff318add68f')
->>>>>>> ec885e6e
 
     def test_iam_user(self):
         factory = self.replay_flight_data("test_security_hub_iam_user")
